--- conflicted
+++ resolved
@@ -44,19 +44,11 @@
 		return new TaskInstance<>(this, id);
 	}
 
-<<<<<<< HEAD
-	public TaskInstance instance(String id, byte[] data) {
-		return new TaskInstance(this, id, data);
-	}
-
-	public abstract void execute(TaskInstance taskInstance, ExecutionContext executionContext);
-=======
 	public TaskInstance<T> instance(String id, T data) {
 		return new TaskInstance<>(this, id, data);
 	}
 
 	public abstract void execute(TaskInstance<T> taskInstance, ExecutionContext executionContext);
->>>>>>> 52f3f221
 
 	public CompletionHandler getCompletionHandler() {
 		return completionHandler;
